--- conflicted
+++ resolved
@@ -1,8 +1,3 @@
-<<<<<<< HEAD
-# Real Time Embedded Programming (2024–2025) 
-
-Website for the project.
-=======
 # Air Synth
 
 Gesture-based music synthesizer.
@@ -17,5 +12,4 @@
     cmake --build ./build --config Release --target AirSynth
     ```
 
-For more information, see [the Wiki](https://github.com/Rapteon/air-synth/wiki)
->>>>>>> 53a3408a
+For more information, see [the Wiki](https://github.com/Rapteon/air-synth/wiki)